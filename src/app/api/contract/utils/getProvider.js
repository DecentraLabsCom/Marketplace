--- conflicted
+++ resolved
@@ -29,30 +29,6 @@
             networkInfo, {batchMaxCount: 3}
         ));
     }
-<<<<<<< HEAD
-    // if (quicknodeProjectId) {
-    //     providers.push(new ethers.JsonRpcProvider(
-    //         `https://${quicknodeNetworks[network.id]}${quicknodeProjectId}`,
-    //         network.id
-    //     ));
-    // }
-    // if (chainstackProjectId) {
-    //     providers.push(new ethers.JsonRpcProvider(
-    //         `https://${chainstackNetworks[network.id]}${chainstackProjectId}`,
-    //         network.id
-    //     ));
-    // }
-    // if (infuraProjectId) {
-    //     providers.push(
-    //         new ethers.InfuraProvider(
-    //           network.id,
-    //           infuraSecretKey
-    //             ? { projectId: infuraProjectId, projectSecret: infuraSecretKey }
-    //             : infuraProjectId
-    //         )
-    //       );
-    // }
-=======
     if (quicknodeProjectId) {
         providers.push(new ethers.JsonRpcProvider(
             `https://${quicknodeNetworks[network.id]}${quicknodeProjectId}`,
@@ -76,7 +52,6 @@
             )
           );
     }*/
->>>>>>> 4faaeec3
     
     // Fallback to the official etherscan RPC if others fail
     providers.push(new ethers.JsonRpcProvider(rpcUrl, networkInfo, {batchMaxCount: 3}));
