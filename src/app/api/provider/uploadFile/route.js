import path from 'path';
import { promises as fs } from 'fs';
import { NextResponse } from 'next/server';
import { put } from '@vercel/blob';

export async function POST(req) {
  try {
    const formData = await req.formData();
    const file = formData.get('file');
    const isVercel = !!process.env.VERCEL;
    const destinationFolder = formData.get('destinationFolder');
    const labId = formData.get('labId');

    if (!file) {
      return NextResponse.json({ error: 'File is required' }, { status: 400 });
    }

    if (!destinationFolder) {
      return NextResponse.json({ error: 'Destination folder is required' }, { status: 400 });
    }

<<<<<<< HEAD
    const localFilePath = path.join(`./public/${labId}`, destinationFolder, file.name);
    const filePath = `/${destinationFolder}/${file.name}`;
    const blobName = filePath;
=======
    const uniqueFilename = `${uuidv4()}-${file.name}`;
    const localFilePath = path.join('./public', destinationFolder, uniqueFilename);
    const filePath = `/${destinationFolder}/${uniqueFilename}`;
>>>>>>> 76c6ea4d

    const buffer = await file.arrayBuffer();
    if (!isVercel) {
      await fs.mkdir(path.dirname(localFilePath), { recursive: true });
      await fs.writeFile(localFilePath, Buffer.from(buffer));
    } else {
<<<<<<< HEAD
      await put(`public/${labId}${blobName}`, Buffer.from(buffer), 
=======
      await put(`public${filePath}`, Buffer.from(buffer), 
>>>>>>> 76c6ea4d
                { contentType: 'application/json', allowOverwrite: true, access: 'public' });
    }

    return NextResponse.json({ filePath }, { status: 200 });
  } catch (error) {
    console.error('Error uploading file:', error);
    return NextResponse.json(
      { error: 'Failed to upload file', details: error.message },
      { status: 500 },
    );
  }
}<|MERGE_RESOLUTION|>--- conflicted
+++ resolved
@@ -19,26 +19,15 @@
       return NextResponse.json({ error: 'Destination folder is required' }, { status: 400 });
     }
 
-<<<<<<< HEAD
     const localFilePath = path.join(`./public/${labId}`, destinationFolder, file.name);
     const filePath = `/${destinationFolder}/${file.name}`;
-    const blobName = filePath;
-=======
-    const uniqueFilename = `${uuidv4()}-${file.name}`;
-    const localFilePath = path.join('./public', destinationFolder, uniqueFilename);
-    const filePath = `/${destinationFolder}/${uniqueFilename}`;
->>>>>>> 76c6ea4d
 
     const buffer = await file.arrayBuffer();
     if (!isVercel) {
       await fs.mkdir(path.dirname(localFilePath), { recursive: true });
       await fs.writeFile(localFilePath, Buffer.from(buffer));
     } else {
-<<<<<<< HEAD
-      await put(`public/${labId}${blobName}`, Buffer.from(buffer), 
-=======
-      await put(`public${filePath}`, Buffer.from(buffer), 
->>>>>>> 76c6ea4d
+      await put(`public/${labId}${filePath}`, Buffer.from(buffer), 
                 { contentType: 'application/json', allowOverwrite: true, access: 'public' });
     }
 
