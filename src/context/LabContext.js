import { createContext, useContext, useState, useEffect } from 'react';
import { useUser } from './UserContext';

const LabContext = createContext();

export function LabData({ children }) {
  const [labs, setLabs] = useState([]);
  const [loading, setLoading] = useState(true);

  const { isLoggedIn, address, user, isSSO } = useUser();

  useEffect(() => {
    const fetchLabs = async () => {
      setLoading(true);
      try {
        const cachedLabs = sessionStorage.getItem('labs');
        if (cachedLabs) {
          setLabs(JSON.parse(cachedLabs));
          return;
        }

        const response = await fetch('/api/contract/lab/getLabs');
        if (!response.ok) {
          throw new Error(`Failed to fetch labs: ${response.statusText}`);
        }
        const data = await response.json();

        sessionStorage.setItem('labs', JSON.stringify(data));
        setLabs(data);
      } catch (err) {
        console.error('Error fetching labs:', err);
      } finally {
        setLoading(false);
      }
    };

    fetchLabs();
  }, []);

  useEffect(() => {
<<<<<<< HEAD
    if (!address || labs.length === 0) return;

=======
    if (!address) {
      // Clean bookingInfo if user is not logged in
      setLabs((prevLabs) =>
        prevLabs.map(lab => ({ ...lab, bookingInfo: [] }))
      );
      return;
    }
  
>>>>>>> e6757f95
    const fetchBookings = async () => {
      try {
        const response = await fetch('/api/contract/reservation/getBookings', {
          method: 'POST',
          headers: {
            'Content-Type': 'application/json',
          },
          body: JSON.stringify({ wallet: address }),
        });

        if (!response.ok) {
          throw new Error(`Failed to fetch reservations: ${response.statusText}`);
        }

        const bookingsData = await response.json();

        const bookingsMap = {};
        for (const booking of bookingsData) {
          const { labId, start, end, price, renter } = booking;
          if (!bookingsMap[labId]) {
            bookingsMap[labId] = [];
          }
          bookingsMap[labId].push({ start, end, price, renter });
        }

        const updatedLabs = labs.map((lab) => ({
          ...lab,
          bookings: bookingsMap[lab.id] || [],
        }));

        sessionStorage.setItem('labs', JSON.stringify(updatedLabs));
        setLabs(updatedLabs);
      } catch (err) {
        console.error('Error fetching reservations:', err);
      }
    };

    fetchBookings();
  }, [address, labs.length]);

  /*const { data: labList, refetch, isLoading, error } = 
        useDefaultReadContract('getAllLabs', null, hasFetched);

  useEffect(() => {
    if (labList) {
      setHasFetched(true);
      console.log(labList);
    }
  }, [labList, refetch, isLoading, error]);*/

  return (
    <LabContext.Provider value={{ labs, loading }}> 
      {children}
    </LabContext.Provider>
  );
}

export function useLabs() {
  return useContext(LabContext);
}<|MERGE_RESOLUTION|>--- conflicted
+++ resolved
@@ -7,19 +7,20 @@
   const [labs, setLabs] = useState([]);
   const [loading, setLoading] = useState(true);
 
-  const { isLoggedIn, address, user, isSSO } = useUser();
+  const { address } = useUser();
 
   useEffect(() => {
     const fetchLabs = async () => {
-      setLoading(true);
       try {
+        setLoading(true);
+
         const cachedLabs = sessionStorage.getItem('labs');
         if (cachedLabs) {
           setLabs(JSON.parse(cachedLabs));
           return;
         }
 
-        const response = await fetch('/api/contract/lab/getLabs');
+        const response = await fetch('/api/contract/getLabs');
         if (!response.ok) {
           throw new Error(`Failed to fetch labs: ${response.statusText}`);
         }
@@ -38,22 +39,11 @@
   }, []);
 
   useEffect(() => {
-<<<<<<< HEAD
     if (!address || labs.length === 0) return;
 
-=======
-    if (!address) {
-      // Clean bookingInfo if user is not logged in
-      setLabs((prevLabs) =>
-        prevLabs.map(lab => ({ ...lab, bookingInfo: [] }))
-      );
-      return;
-    }
-  
->>>>>>> e6757f95
     const fetchBookings = async () => {
       try {
-        const response = await fetch('/api/contract/reservation/getBookings', {
+        const response = await fetch('/api/contract/getBookings', {
           method: 'POST',
           headers: {
             'Content-Type': 'application/json',
@@ -102,7 +92,7 @@
   }, [labList, refetch, isLoading, error]);*/
 
   return (
-    <LabContext.Provider value={{ labs, loading }}> 
+    <LabContext.Provider value={{ labs, loading }}>
       {children}
     </LabContext.Provider>
   );
@@ -110,4 +100,4 @@
 
 export function useLabs() {
   return useContext(LabContext);
-}+}
