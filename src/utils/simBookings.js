--- conflicted
+++ resolved
@@ -1,18 +1,11 @@
 let bookings = [
-<<<<<<< HEAD
   { labId: 1, activeBooking: 1, start: 1745804400, end: 1745806200, price: 100 },
   { labId: 1, activeBooking: 0, start: 1745913422, end: 1745917022, price: 100 },
   { labId: 2, activeBooking: 0},
   { labId: 3, activeBooking: 0},
   { labId: 4, activeBooking: 0},
   { labId: 5, activeBooking: 0},
-=======
-  { labId: 1, date: "2025-02-24", time: "09:00", minutes: "60" },
-  { labId: 2, date: "2025-04-23", time: "15:30", minutes: "60" },
-  { labId: 3, date: "2025-06-12", time: "12:30", minutes: "30" },
-  { labId: 4, date: "2025-03-07", time: "10:00", minutes: "120" },
-  { labId: 5, date: "2025-05-10", time: "12:00", minutes: "30" },
->>>>>>> e6757f95
+
 ];
 
 export const simBookings = () => {
