--- conflicted
+++ resolved
@@ -94,19 +94,18 @@
   }
 
   return (
-<<<<<<< HEAD
-    <div className="container mx-auto p-4">
-      <div className="relative bg-cover bg-center text-white py-5 text-center">
-        <h1 className="text-3xl font-bold mb-2">User Dashboard</h1>
-      </div>
-
-      <div className="flex flex-row gap-1">
-        {/* User profile sectio hidden */}
-        <div className="bg-white shadow-md rounded-lg p-6 mb-6 w-1/6 h-1/3 hidden">
-          <h2 className="text-2xl font-semibold mb-4 text-gray-800 text-center">Profile</h2>
-          <p className="text-gray-700"><strong>Name:</strong> {userData.name}</p>
-          <p className="text-gray-700 break-words"><strong>Email:</strong> {userData.email}</p>
+    <AccessControl message="Please log in to view and make reservations.">
+      <div className="container mx-auto p-4">
+        <div className="relative bg-cover bg-center text-white py-5 text-center">
+          <h1 className="text-3xl font-bold mb-2">User Dashboard</h1>
         </div>
+
+        <div className="flex flex-row gap-1">
+          <div className="bg-white shadow-md rounded-lg p-6 mb-6 w-1/6 h-1/3 hidden">
+            <h2 className="text-2xl font-semibold mb-4 text-gray-800 text-center">Profile</h2>
+            <p className="text-gray-700"><strong>Name:</strong> {userData.name}</p>
+            <p className="text-gray-700 break-words"><strong>Email:</strong> {userData.email}</p>
+          </div>
 
         <div className='pl-1 flex-1'>
           <div className='flex flex-row'>
@@ -165,7 +164,9 @@
               <div className="w-1/2">
                 <h2 className="text-2xl font-semibold mb-4 text-center">Upcoming Booked Labs</h2>
                 <ul className='flex justify-center'>
-                {userData.labs.map((lab) => (
+                {userData.labs
+                  .filter(lab => Array.isArray(lab.bookingInfo) && lab.bookingInfo.some(b => b.activeBooking))
+                  .map((lab) => (
                     <div className='mb-4 p-2 rounded-lg text-center'>
                       <li key={lab.id} className="flex flex-col items-center w-full"> {/* Apilamos verticalmente */}
                         <div className="flex items-center w-full"> {/* Línea para nombre y refund/estado */}
@@ -192,73 +193,20 @@
                               Set Active
                             </button>
                           )}
-=======
-    <AccessControl message="Please log in to view and make reservations.">
-      <div className="container mx-auto p-4">
-        <div className="relative bg-cover bg-center text-white py-5 text-center">
-          <h1 className="text-3xl font-bold mb-2">User Dashboard</h1>
-        </div>
-
-        <div className="flex flex-row gap-1">
-          <div className="bg-white shadow-md rounded-lg p-6 mb-6 w-1/6 h-1/3">
-            <h2 className="text-2xl font-semibold mb-4 text-gray-800 text-center">Profile</h2>
-            <p className="text-gray-700"><strong>Name:</strong> {userData.name}</p>
-            <p className="text-gray-700 break-words"><strong>Email:</strong> {userData.email}</p>
-          </div>
-
-          <div className='pl-1 flex-1'>
-            <div className='flex flex-row'>
-              <div className="bg-white shadow-md rounded-lg p-6 mb-1 mr-1 w-2/3">
-                <div className="flex flex-col">
-                  <h2 className="text-2xl font-semibold mb-2 text-gray-800 text-center">Currently active</h2>
-                  <hr className='mb-5 separator-width-black'></hr>
-                  <div className='flex flex-row flex-wrap'>
-                    {firstActiveLab && (
-                      <React.Fragment key={firstActiveLab.id}>
-                        <div className='flex flex-col items-center'>
-                          <div key={firstActiveLab.id} className={`w-[250px] group items-center shadow-md bg-gray-200 transform
-                              transition-transform duration-300 hover:scale-105 mr-3
-                              mb-4 border-2 p-2 h-[250px] rounded-lg flex flex-col ${hasActiveBooking ? 'border-4 border-[#715c8c] animate-glow' : ''}`}
-                          >
-                            <div className='rounded-lg h-[150px] w-full'>
-                              <Carrousel lab={firstActiveLab} maxHeight={140} />
-                            </div>
-                            <h2 className="text-gray-700 mt-2 block">{firstActiveLab.name}</h2>
-                            <span className="text-gray-700 mt-1 block">Available until [date]</span>
-                            <LabAccess userWallet={address} hasActiveBooking={hasActiveBooking} auth={firstActiveLab.auth} />
-                          </div>
                         </div>
-                        <div className={`w-5/5 ${firstActiveLab.docs.length > 0 ? `` : 'h-[100px]'} flex-1 mb-4 flex flex-col justify-center p-2 text-center rounded-lg shadow-md bg-gray-300`}>
-                            {firstActiveLab.docs && firstActiveLab.docs.length > 0 && (
-                              <div key={0} className="mt-1">
-                                <iframe src={firstActiveLab.docs[0]} title="description" height="280px" width="100%" className='rounded-lg'></iframe>
-                              </div>
-                            )}
-                            {firstActiveLab.docs.length === 0 && (
-                              <span className="text-gray-700 text-center">No documents available</span>
-                            )}
-                            <Link href={`/lab/${firstActiveLab.id}`} className='px-3 mt-3 py-1 rounded-full 
-                            text-sm bg-yellow-500 hover:bg-yellow-300 text-white'>Explore this lab</Link>
->>>>>>> 3d71bf89
-                        </div>
-                      </React.Fragment>
-                    )}
-                    
-                  </div> 
-                  {!firstActiveLab && (
-                    <span className="text-gray-700 text-center">No lab currently active</span>
-                  )}
+                      </li>
+                    </div>
+                  ))}
+                </ul>
+              </div>
+
+                {/* Vertical divider */}  
+                <div class="mt-1 mx-3 w-px self-stretch bg-gradient-to-tr
+              from-transparent via-neutral-800 to-transparent opacity-90 dark:via-neutral-200
+              border-l-1 border-neutral-800 dark:border-neutral-200 border-dashed"
+                    style={{ borderWidth: '4px', borderLeftStyle: 'dashed' }}>
                 </div>
-              </div>
-              {/* UPCOMING BOOKING */}
-              <div className="bg-white shadow-md rounded-lg p-6 mb-1 flex-1 w-1/3">
-                <div className="flex flex-row gap-4">
-                  
-                </div>
-              </div>
-            </div>
-
-<<<<<<< HEAD
+
               
                 {/* Previously booked labs */}
                 <div className="flex-1">
@@ -270,81 +218,17 @@
                       <Link className="border-2 border-white bg-white text-black mb-4 p-2 px-8 rounded-lg text-center hover:bg-slate-500" href={`/lab/${lab.id}`}>
                         <li key={lab.id} >
                           <span>{lab.name}</span>
-=======
-            <div className="bg-white shadow-md rounded-lg p-6 flex-1">
-              <div className="flex flex-row gap-4">
-                {/* Booked labs: active and non-active */}
-                <div className="w-1/2">
-                  <h2 className="text-2xl font-semibold mb-2 text-gray-800 text-center">Booked</h2>
-                  <hr className='mb-5 separator-width-black'></hr>
-                  <ul>
-                  {userData.labs
-                  .filter(lab => Array.isArray(lab.bookingInfo) && lab.bookingInfo.some(b => b.activeBooking))
-                  .map((lab) => (
-                      <div className='mb-4 border-2 p-2 rounded-lg text-center'>
-                        <li key={lab.id} className="flex flex-col items-center w-full"> {/* Apilamos verticalmente */}
-                          <div className="flex items-center w-full"> {/* Línea para nombre y refund/estado */}
-                            <Link className="border-2 p-2 rounded-lg text-center hover:bg-slate-200 flex-grow" href={`/lab/${lab.id}`}>
-                              <span className="text-gray-700 text-left">{lab.name}</span>
-                            </Link>
-                            <div className='mx-1'><Refund /></div> {/* Icono de reembolso */}
-                            <span className={`text-right px-3 py-1 rounded-full text-sm ${lab.activeStatus === true ? "bg-green-500 text-white" : "bg-red-500 text-white"}`}>
-                              {lab.activeStatus === true ? "Active" : "Inactive"} {/* Estado */}
-                            </span>
-                          </div>
-                          {/* Button for lab's activeStatus tests: remove this when booking system is finished */}
-                          <div className="mx-auto mt-2">
-                            {lab.activeStatus ? (
-                              <button 
-                                className='z-50 text-sm border text-black rounded-lg p-1 mr-3 bg-orange-100'
-                                onClick={() => setInactiveStatus(lab.id)}>
-                                Set Inactive
-                              </button>
-                              ) : (
-                              <button 
-                                className='z-50 text-sm border text-black rounded-lg p-1 mr-3 bg-orange-100'
-                                onClick={() => setActiveStatus(lab.id)}>
-                                Set Active
-                              </button>
-                            )}
-                          </div>
->>>>>>> 3d71bf89
                         </li>
-                      </div>
+                      </Link>
                     ))}
                   </ul>
                 </div>
-
-                {/* Vertical divider */}  
-                <div class="mt-1 mx-3 w-px self-stretch bg-gradient-to-tr
-              from-transparent via-neutral-800 to-transparent opacity-90 dark:via-neutral-200
-              border-l-1 border-neutral-800 dark:border-neutral-200 border-dashed"
-                    style={{ borderWidth: '4px', borderLeftStyle: 'dashed' }}>
-                </div>
-
-                
-                  {/* Previously booked labs */}
-                  <div className="flex-1">
-                    <h2 className="text-2xl font-semibold mb-2 text-gray-800 text-center">Previously booked</h2>
-                    <hr className='mb-5 separator-width-black'></hr>
-                    <ul className='flex items-center flex-col justify-center'>
-                      {userData.labs
-                      .filter((lab) => lab.formerlyBooked === true)
-                      .map((lab) => (
-                        <Link className="mb-4 border-2 p-2 rounded-lg w-2/3 text-center" href={`/lab/${lab.id}`}>
-                          <li key={lab.id} >
-                            <span className="text-gray-700">{lab.name}</span>
-                          </li>
-                        </Link>
-                      ))}
-                    </ul>
-                  </div>
-                
-              </div>
+              
             </div>
           </div>
         </div>
       </div>
+    </div>
     </AccessControl>
   )
 }