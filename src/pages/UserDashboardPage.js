import { useAccount } from 'wagmi'
import { useEffect, useState } from 'react'
import { useLabs } from '../context/LabContext'
import Carrousel from '../components/Carrousel';

export default function UserDashboard() {
  const { address, isConnected } = useAccount()
  const [userData, setUserData] = useState(null)
  const { labs, activeBookings , loading } = useLabs(); // In the future only get user's booked labs
  const [enrichedLabs, setEnrichedLabs] = useState([]);
  const [statusChange, setStatusChange] = useState(false);
  // Get booked labs from LabCard
  const activeLabs = labs.filter((lab) => activeBookings[lab.id]);

  useEffect(() => {
    if (labs && labs.length > 0) {
      // These new properties should be added to fetchLabsData 
      // or get current/former booking and status info from its actual source
      const newLabs = activeLabs.map(lab => ({
        ...lab,
        activeStatus: false,
        currentlyBooked: false,
        formerlyBooked: false,
      }));
      setEnrichedLabs(newLabs);
    }
  }, [labs]);

  useEffect(() => {
    if (isConnected) {
      // Simulate fetching user data (replace with actual API call)
      setTimeout(() => {
        const fetchedUserData = {
          name: "John Doe",
          email: "john.doe@example.com",
          labs: enrichedLabs,
        }
        setUserData(fetchedUserData)
      }, 1500) // Simulate a 1.5-second delay for fetching data
    }
  }, [isConnected, enrichedLabs])

  const setActiveStatus = (labId) => {
    setEnrichedLabs((prevLabs) =>
      prevLabs.map((lab) => {
        if (lab.id === labId) {
          return { ...lab, activeStatus: true };
        }
        return lab;
      })
    );
    setStatusChange((prev) => !prev);
  };

  if (!userData) {
    return <div className="text-center p-2">Loading user data...</div>
  }

  return (
    <div className="container mx-auto p-4">
      <div className="relative bg-cover bg-center text-white py-5 text-center">
        <h1 className="text-3xl font-bold mb-2">User Dashboard</h1>
      </div>

      <div className="flex flex-row gap-4">
<<<<<<< HEAD
        <div className="bg-white shadow-md rounded-lg p-6 mb-6 w-1/6 h-1/3">
=======

        <div className="bg-white shadow-md rounded-lg p-6 mb-6 w-[200px]">
>>>>>>> 1dce6a07
          <h2 className="text-2xl font-semibold mb-4 text-gray-800 text-center">Profile</h2>
          <p className="text-gray-700"><strong>Name:</strong> {userData.name}</p>
          <p className="text-gray-700 break-words"><strong>Email:</strong> {userData.email}</p>
        </div>

<<<<<<< HEAD
        <div className='pl-1 flex-1'>
          <div className='flex flex-row'>
        <div className="bg-white shadow-md rounded-lg p-6 mb-1 mr-1 w-2/3">
          <div className="flex flex-col">
          <h2 className="text-2xl font-semibold mb-2 text-gray-800 text-center">Currently active</h2>
          <hr className='mb-5 separator-width-black'></hr>
            <div className="w-1/2">
              <ul>
                {userData.labs
                .filter((lab) => lab.activeStatus === true)
                .map((lab) => (
                  <li key={lab.id} className="mb-4 border-2 p-2 rounded-lg">
                    <Carrousel lab={lab} containerClassName="h-[100px] mb-[-2px]" imageClassName="h-[80px]"/>
                    
                    <div className="flex justify-between items-center">
                      <span className="text-gray-700">{lab.name}</span>
                      {/* Button for lab's activeStatus tests */}
                      
                      <span className={`px-3 py-1 rounded-full text-sm ${lab.activeStatus === true ? "bg-green-500 text-white" : "bg-red-500 text-white"}`}>
                        {lab.activeStatus === true ? "Active" : "Inactive"}
                      </span>
                    </div>
                  </li>
                ))}
              </ul>
            </div>
            {/* Previously booked labs */}
            <div className="flex-1">
              {/* lab data, available until [date] and documentation links */}
            </div>
          </div>
        </div>
        {/* UPCOMING BOOKING */}
        <div className="bg-white shadow-md rounded-lg p-6 mb-1 flex-1 w-1/3">
          <div className="flex flex-row gap-4">
            
          </div>
        </div>
        </div>



=======
>>>>>>> 1dce6a07
        <div className="bg-white shadow-md rounded-lg p-6 flex-1">
          <div className="flex flex-row gap-4">
            {/* Booked labs: active and non-active */}
            <div className="w-1/2">
              <h2 className="text-2xl font-semibold mb-2 text-gray-800 text-center">Booked</h2>
              <hr className='mb-5 separator-width-black'></hr>
              <ul>
                {userData.labs.map((lab) => (
                  <li key={lab.id} className="mb-4">
                    <div className="flex flex-grow items-center">
                      <span className="text-gray-700">{lab.name}</span>
                      {/* Button for lab's activeStatus tests */}
                      <button 
                        className='ml-2 z-50 border text-black rounded-lg p-3 bg-orange-100'
                        onClick={() => setActiveStatus(lab.id)}>
                        Set Active
                      </button>
                      <span className={`ml-auto px-3 py-1 rounded-full text-sm ${lab.activeStatus === true ? "bg-green-500 text-white" : "bg-red-500 text-white"}`}>
                        {lab.activeStatus === true ? "Active" : "Inactive"}
                      </span>
                    </div>
                  </li>
                ))}
              </ul>
            </div>

            {/* Previously booked labs */}
            <div className="flex-1">
              <h2 className="text-2xl font-semibold mb-2 text-gray-800 text-center">Previously booked</h2>
              <hr className='mb-5 separator-width-black'></hr>
            </div>
          </div>
        </div>
<<<<<<< HEAD
        </div>


=======
        
>>>>>>> 1dce6a07
      </div>
    </div>
  )
}<|MERGE_RESOLUTION|>--- conflicted
+++ resolved
@@ -63,18 +63,12 @@
       </div>
 
       <div className="flex flex-row gap-4">
-<<<<<<< HEAD
         <div className="bg-white shadow-md rounded-lg p-6 mb-6 w-1/6 h-1/3">
-=======
-
-        <div className="bg-white shadow-md rounded-lg p-6 mb-6 w-[200px]">
->>>>>>> 1dce6a07
           <h2 className="text-2xl font-semibold mb-4 text-gray-800 text-center">Profile</h2>
           <p className="text-gray-700"><strong>Name:</strong> {userData.name}</p>
           <p className="text-gray-700 break-words"><strong>Email:</strong> {userData.email}</p>
         </div>
 
-<<<<<<< HEAD
         <div className='pl-1 flex-1'>
           <div className='flex flex-row'>
         <div className="bg-white shadow-md rounded-lg p-6 mb-1 mr-1 w-2/3">
@@ -117,8 +111,6 @@
 
 
 
-=======
->>>>>>> 1dce6a07
         <div className="bg-white shadow-md rounded-lg p-6 flex-1">
           <div className="flex flex-row gap-4">
             {/* Booked labs: active and non-active */}
@@ -152,13 +144,9 @@
             </div>
           </div>
         </div>
-<<<<<<< HEAD
         </div>
 
 
-=======
-        
->>>>>>> 1dce6a07
       </div>
     </div>
   )
