--- conflicted
+++ resolved
@@ -54,12 +54,8 @@
           {(isConnected || user) && (<div className="bg-white shadow-md flex items-center hover:bg-[#333f63] hover:text-white">
               <Link href="/LabReservationPage" className="font-bold p-3">Book a Lab</Link>
             </div>
-<<<<<<< HEAD
+            )}
             {isClient && (isConnected || user) && (
-=======
-            )}
-            {(isConnected || user) && (
->>>>>>> 626bc17b
             <div className="bg-white shadow-md flex items-center hover:bg-[#333f63] hover:text-white">
               <Link href="/userdashboard" className="font-bold p-3">Dashboard</Link>
             </div>
