"use client";
import React, { useEffect, useState, useRef, useCallback } from 'react';
import { UploadCloud, Link, XCircle } from 'lucide-react';

<<<<<<< HEAD
export default function LabModal({ isOpen, onClose, onSubmit, lab, setLab, maxId }) {
=======
export default function LabModal({ isOpen, onClose, onSubmit, lab }) {
>>>>>>> 76c6ea4d
  const [activeTab, setActiveTab] = useState('full');
  const [imageInputType, setImageInputType] = useState('link');
  const [docInputType, setDocInputType] = useState('link');
  const [localImages, setLocalImages] = useState([]);
  const [localDocs, setLocalDocs] = useState([]);
  const [imageUrls, setImageUrls] = useState([]);
  const [docUrls, setDocUrls] = useState([]);
  const [localLab, setLocalLab] = useState({ ...lab });

  const imageUploadRef = useRef(null);
  const docUploadRef = useRef(null);
  const currentLabId = lab.id || maxId + 1;

  const uploadFile = async (file, destinationFolder, labId) => {
    const formData = new FormData();
    formData.append('file', file);
    formData.append('destinationFolder', destinationFolder);
    formData.append('labId', labId);

    try {
      const response = await fetch('/api/provider/uploadFile', {
        method: 'POST',
        body: formData,
      });

      if (!response.ok) {
        throw new Error(`Error al subir el archivo: ${response.statusText}`);
      }

      const data = await response.json();
      let filePath = data.filePath;
      return filePath;
    } catch (error) {
      console.error('Error al subir el archivo:', error);
      throw error;
    }
  };

  useEffect(() => {
    if (!isOpen) {
      setLocalImages([]);
      setLocalDocs([]);
      setImageUrls([]);
      setDocUrls([]);
      return;
    }
    const handleKeyDown = (e) => {
      if (e.key === 'Escape') onClose();
    };
    window.addEventListener('keydown', handleKeyDown);
    return () => window.removeEventListener('keydown', handleKeyDown);
  }, [isOpen, onClose]);

  // Load existing images and docs for preview when the modal opens
  useEffect(() => {
    if (isOpen) {
      setLocalLab(lab ? { ...lab } : {});
    }
    if (isOpen && lab?.images?.length > 0) {
      const initialImageUrls = lab.images.map(imageUrl => {
        if (typeof imageUrl === 'string' && imageUrl.startsWith('http')) {
          return imageUrl;
        }
        return `${currentLabId}/${imageUrl}`;
      });
      setImageUrls(initialImageUrls);
      setImageInputType('upload');
    } else {
      setImageInputType('link');
      setImageUrls([]);
    }

    if (isOpen && lab?.docs?.length > 0) {
      setDocUrls(lab.docs);
      setDocInputType('upload');
    } else {
      setDocInputType('link');
      setDocUrls([]);
    }
  }, [isOpen, lab]);

  const handleImageChange = useCallback((e) => {
        if (e.target.files) {
            const files = Array.from(e.target.files);
            // Filter out non-image files.
            const imageFiles = files.filter(file => file.type.startsWith('image/'));

            if (!currentLabId) {
              console.error("No valid lab ID available for image upload. Lab:", lab, "Pending ID:", pendingLabId);
              return;
            }

            if (imageFiles.length !== files.length) {
                alert('Only valid image files are allowed: (JPEG, PNG, GIF, etc.).');
                // Only use the valid images and discard the rest
                setLocalImages(prevLocalImages => [...prevLocalImages, ...imageFiles]);

                // Create URLs for previewing immediately.
                const newImageUrls = imageFiles.map(file => URL.createObjectURL(file));
                setImageUrls(prevImageUrls => [...prevImageUrls, ...newImageUrls]);

                // Upload files *asynchronously* and update lab.images
                const uploadImages = async () => {
                    try {
                        const uploadedPaths = await Promise.all(
                            imageFiles.map(async (file) => {
                                return await uploadFile(file, 'images', currentLabId);
                            })
                        );
                        setLocalLab(prevLab => {
                            const currentImages = prevLab.images || [];
                            return {
                                ...prevLab,
                                images: [...currentImages, ...uploadedPaths]  // Store file paths
                            };
                        });
                    } catch (error) {
                        console.error("Error uploading", error);
                    }
                }
                uploadImages();

            } else {
                setLocalImages(prevLocalImages => [...prevLocalImages, ...files]);
                const newImageUrls = files.map(file => URL.createObjectURL(file));
                setImageUrls(prevImageUrls => [...prevImageUrls, ...newImageUrls]);

                const uploadImages = async () => {
                    try {
                      console.log('currentLabId:', currentLabId);
                      console.log('lab entero:', lab);
                        const uploadedPaths = await Promise.all(
                            files.map(async (file) => {
                                return await uploadFile(file, 'images', currentLabId);
                            })
                        );
                        setLocalLab(prevLab => {
                            const currentImages = prevLab.images || [];
                            return {
                                ...prevLab,
                                images: [...currentImages, ...uploadedPaths]
                            };
                        });
                    } catch (error) {
                        console.error("Error uploading", error);
                    }
                }
                uploadImages();
            }
        }
<<<<<<< HEAD
    }, [setLab, lab.id, maxId]);
=======
    }, [setLocalLab]);
>>>>>>> 76c6ea4d

  const handleDocChange = useCallback(async (e) => {
    if (e.target.files) {
      const files = Array.from(e.target.files);
      // Filter out non-PDF files.
      const pdfFiles = files.filter(file => file.type === 'application/pdf');

      if (pdfFiles.length !== files.length) {
        alert('Only PDF files are allowed for documents.');
        // Only use the valid PDFs and discard the rest
        setLocalDocs(prevLocalDocs => [...prevLocalDocs, ...pdfFiles]);

        try {
          const newDocUrls = await Promise.all(
            pdfFiles.map(async (file) => {
              const filePath = await uploadFile(file, 'docs', currentLabId);
              return filePath;
            })
          );

          setLocalLab(prevLab => {
            const currentDocs = prevLab.docs || [];
            return {
              ...prevLab,
              docs: [...currentDocs, ...newDocUrls]
            };
          });
        } catch (error) {
          console.error("Error al subir documentos", error);
        }
      } else { //If all files are PDFs
        setLocalDocs(prevLocalDocs => [...prevLocalDocs, ...files]);

        try {
          const newDocUrls = await Promise.all(
            files.map(async (file) => {
              const filePath = await uploadFile(file, 'docs', currentLabId);
              return filePath;
            })
          );

          setLocalLab(prevLab => {
            const currentDocs = prevLab.docs || [];
            return {
              ...prevLab,
              docs: [...currentDocs, ...newDocUrls]
            };
          });
        } catch (error) {
          console.error("Error al subir documentos", error);
        }
      }
    }
<<<<<<< HEAD
  }, [setLab, lab.id, maxId]);
=======
  }, [setLocalLab]);
>>>>>>> 76c6ea4d

  const removeImage = (index) => {
    setLocalImages(prevImages => {
      const newImages = prevImages.filter((_, i) => i !== index);
      return newImages;
    });

    setImageUrls(prevUrls => {
      const newUrls = prevUrls.filter((_, i) => i !== index);
      const urlToRemove = prevUrls[index];
      if (urlToRemove) {
        URL.revokeObjectURL(urlToRemove);
      }

      setLocalLab(prevLab => {
        const imageToDelete = prevLab.images[index]; // Get the path to delete
        const updatedImages = prevLab.images.filter((_, i) => i !== index);
        
        // Delete the file from the server
        if (imageToDelete && !imageToDelete.startsWith('http')) {

          if (!currentLabId) {
            console.error("No valid lab ID available for image upload. Lab:", lab, "Pending ID:", pendingLabId);
            return;
          }
          // Construct filePath relative to /public
          const filePathToDelete = imageToDelete.startsWith('/') ? imageToDelete.substring(1) : imageToDelete;
          const formDatatoDelete = new FormData();
          formDatatoDelete.append('filePath', filePathToDelete);
          formDatatoDelete.append('labId', currentLabId);

          fetch('/api/provider/deleteFile', {
            method: 'POST',
            body: formDatatoDelete,
          }).then(response => {
            if (!response.ok) {
              console.error('Failed to delete image file:', filePathToDelete);
            }
          }).catch(error => {
            console.error('Error deleting image file:', error);
          });
        }

        return { ...prevLab, images: updatedImages };
      });
      return newUrls;
    });
  };

  const removeDoc = (index) => {
    setLocalDocs(prevDocs => {
      const newDocs = prevDocs.filter((_, i) => i !== index);
      return newDocs
    });

    setLocalLab(prevLab => {
      const docToDelete = prevLab.docs[index]; // Get the path to delete
      const updatedDocs = prevLab.docs.filter((_, i) => i !== index);

      // Delete the file from the server
      if (docToDelete) {
        if (!currentLabId) {
          console.error("No valid lab ID available for image upload. Lab:", lab, "Pending ID:", pendingLabId);
          return;
        }
        // Construct filePath relative to /public
        const filePathToDelete = docToDelete.startsWith('/') ? docToDelete.substring(1) : docToDelete;
        const formDatatoDelete = new FormData();
        formDatatoDelete.append('filePath', filePathToDelete);
        formDatatoDelete.append('labId', currentLabId);
        fetch('/api/provider/deleteFile', {
          method: 'POST',
          body: formDatatoDelete,
        }).then(response => {
          if (!response.ok) {
            console.error('Failed to delete doc file:', filePathToDelete);
          }
        }).catch(error => {
          console.error('Error deleting doc file:', error);
        });
      }
      return { ...prevLab, docs: updatedDocs };
    });
  };

<<<<<<< HEAD
  const handleSubmitFull = () => {
    onSubmit();
=======
  const handleSubmitFull = (e) => {
    e.preventDefault();
    onSubmit(localLab);
>>>>>>> 76c6ea4d
  }

  const handleSubmit = (e) => {
    e.preventDefault();
    onSubmit(localLab);
  };

  if (!isOpen) return null;

  return (
    <div onClick={onClose} style={{ minHeight: "100vh" }}
      className="fixed inset-0 bg-black/50 flex justify-center items-center z-50 overflow-y-auto">
      <div onClick={e => e.stopPropagation()}
        className="bg-white rounded-lg shadow-lg p-6 w-full max-w-lg mx-4 my-8 max-h-[90vh] overflow-y-auto">
        <h2 className="text-xl font-semibold mb-4 text-black">
          {lab?.id ? 'Edit Lab' : 'Add New Lab'}
        </h2>
        <div className="mb-4">
          <div className="flex">
            <button
              type="button"
              className={`px-4 py-2 rounded mr-2 ${activeTab === 'full'
                ? 'bg-[#7875a8] text-white'
                : 'bg-gray-200 text-gray-700 hover:bg-gray-300'}`}
              onClick={() => setActiveTab('full')}
            >
              Full Data
            </button>
            <button
              type="button"
              className={`px-4 py-2 rounded ${activeTab === 'quick'
                ? 'bg-[#7875a8] text-white'
                : 'bg-gray-200 text-gray-700 hover:bg-gray-300'}`}
              onClick={() => setActiveTab('quick')}
            >
              Quick Setup
            </button>
          </div>
          <div className="mt-4">
            {activeTab === 'full' && (
              <form className="space-y-4 text-gray-600" onSubmit={handleSubmitFull}>
                <input
                  type="text"
                  placeholder="Lab Name"
                  value={localLab.name}
                  onChange={(e) => setLocalLab({ ...localLab, name: e.target.value })}
                  className="w-full p-2 border rounded"
                />
                <input
                  type="text"
                  placeholder="Category"
                  value={localLab.category}
                  onChange={(e) => setLocalLab({ ...localLab, category: e.target.value })}
                  className="w-full p-2 border rounded"
                />
                <input
                  type="text"
                  placeholder="Keywords (comma-separated)"
                  value={localLab.keywords.join(',')}
                  onChange={(e) =>
                    setLocalLab({ ...localLab, keywords: e.target.value.split(',') })
                  }
                  className="w-full p-2 border rounded"
                />
                <textarea
                  placeholder="Description"
                  value={localLab.description}
                  onChange={(e) => setLocalLab({ ...localLab, description: e.target.value })}
                  className="w-full p-2 border rounded"
                />
                <input
                  type="number"
                  placeholder="Price"
                  value={localLab.price}
                  onChange={(e) => setLocalLab({ ...localLab, price: e.target.value })}
                  className="w-full p-2 border rounded"
                />
                <input
                  type="text"
                  placeholder="Auth URL"
                  value={localLab.auth}
                  onChange={(e) => setLocalLab({ ...localLab, auth: e.target.value })}
                  className="w-full p-2 border rounded"
                />
                <input
                  type="text"
                  placeholder="Access URI"
                  value={localLab.accessURI || ''}
                  onChange={(e) => setLocalLab({ ...localLab, accessURI: e.target.value })}
                  className="w-full p-2 border rounded"
                />
                <input
                  type="text"
                  placeholder="Access Key"
                  value={localLab.accessKey || ''}
                  onChange={(e) => setLocalLab({ ...localLab, accessKey: e.target.value })}
                  className="w-full p-2 border rounded"
                />
                <input
                  type="text"
                  placeholder="Time Slots (comma-separated)"
                  value={Array.isArray(localLab.timeSlots) ? localLab.timeSlots.join(',') : ''}
                  onChange={(e) =>
                    setLocalLab({ ...localLab, timeSlots: e.target.value.split(',') })
                  }
                  className="w-full p-2 border rounded"
                />
                <input
                  type="text"
                  placeholder="Opens (e.g. 09:00)"
                  value={localLab.opens || ''}
                  onChange={(e) => setLocalLab({ ...localLab, opens: e.target.value })}
                  className="w-full p-2 border rounded"
                />
                <input
                  type="text"
                  placeholder="Closes (e.g. 18:00)"
                  value={localLab.closes || ''}
                  onChange={(e) => setLocalLab({ ...localLab, closes: e.target.value })}
                  className="w-full p-2 border rounded"
                />

                {/* Image Input */}
                <div className="space-y-2">
                  <h4 className="font-semibold">Images</h4>
                  <div className="flex">
                    <button
                      type="button"
                      className={`px-4 py-2 rounded mr-2 ${imageInputType === 'link'
                        ? 'bg-[#7875a8] text-white'
                        : 'bg-gray-200 text-gray-700 hover:bg-gray-300'}`}
                      onClick={() => setImageInputType('link')}
                    >
                      <div className='flex items-center justify-center'>
                        <Link className="mr-2 ml-[-2px] w-4" />
                        <span>Link</span>
                      </div>
                    </button>
                    <button
                      type="button"
                      className={`px-4 py-2 rounded ${imageInputType === 'upload'
                        ? 'bg-[#7875a8] text-white'
                        : 'bg-gray-200 text-gray-700 hover:bg-gray-300'}`}
                      onClick={() => setImageInputType('upload')}
                    >
                      <div className='flex items-center justify-center'>
                        <UploadCloud className="mr-2 ml-[-2px] w-4" />
                        <span>Upload</span>
                      </div>
                    </button>
                  </div>
                  {imageInputType === 'link' && (
                    <input
                      type="text"
                      placeholder="Image URLs (comma-separated)"
                      value={Array.isArray(localLab.images) ? localLab.images.join(',') : ''}
                      onChange={(e) =>
                        setLocalLab({ ...localLab, images: e.target.value.split(',') })
                      }
                      className="w-full p-2 border rounded"
                    />
                  )}
                  {imageInputType === 'upload' && (
                    <>
                      <input
                        type="file"
                        multiple
                        onChange={handleImageChange}
                        className="w-full"
                        ref={imageUploadRef}
                        style={{ display: 'none' }}
                        accept="image/*"
                      />
                      <button
                        type="button"
                        onClick={() => imageUploadRef.current?.click()}
                        className="bg-gray-200 text-gray-700 hover:bg-gray-300 px-4 py-2 rounded w-full"
                      >
                        <div className='flex items-center justify-center'>
                          <UploadCloud className="mr-2 h-4 w-4" />
                          <span>Choose Files</span>
                        </div>
                      </button>
                      {localImages.length > 0 && (
                        <div className="mt-2">
                          <p className="text-sm text-gray-500">Selected Files:</p>
                          <ul className="list-disc list-inside">
                            {localImages.map((file, index) => (
                              <li key={index} className="text-sm flex items-center justify-between">
                                <span>{file.name}</span>
                                <button
                                  type="button"
                                  onClick={() => removeImage(index)}
                                  className="text-red-500 hover:text-red-700"
                                >
                                  <XCircle className="h-4 w-4" />
                                </button>
                              </li>
                            ))}
                          </ul>
                        </div>
                      )}
                      {imageUrls.length > 0 && (
                        <div className="mt-2 grid grid-cols-3 gap-2">
                          {imageUrls.map((url, index) => (
                            <div key={index} className="relative group">
                              <img src={url} alt={`Preview ${index}`} className="h-16 w-full object-cover rounded" />
                              <button
                                type="button"
                                onClick={() => removeImage(index)}
                                className="absolute top-0 right-0 bg-red-500 text-white rounded-full opacity-0 group-hover:opacity-100 transition-opacity"
                              >
                                <XCircle className="h-4 w-4" />
                              </button>
                            </div>
                          ))}
                        </div>
                      )}
                    </>
                  )}
                </div>

                {/* Docs Input */}
                <div className="space-y-2">
                  <h4 className="font-semibold">Documents</h4>
                  <div className="flex">
                    <button
                      type="button"
                      className={`px-4 py-2 rounded mr-2 ${docInputType === 'link'
                        ? 'bg-[#7875a8] text-white'
                        : 'bg-gray-200 text-gray-700 hover:bg-gray-300'}`}
                      onClick={() => setDocInputType('link')}
                    >
                      <div className='flex items-center justify-center'>
                        <Link className="mr-2 ml-[-2px] w-4" />
                        <span>Link</span>
                      </div>
                    </button>
                    <button
                      type="button"
                      className={`px-4 py-2 rounded ${docInputType === 'upload'
                        ? 'bg-[#7875a8] text-white'
                        : 'bg-gray-200 text-gray-700 hover:bg-gray-300'}`}
                      onClick={() => setDocInputType('upload')}
                    >
                      <div className='flex items-center justify-center'>
                        <UploadCloud className="mr-2 ml-[-2px] w-4" />
                        <span>Upload</span>
                      </div>
                    </button>
                  </div>
                  {docInputType === 'link' && (
                    <input
                      type="text"
                      placeholder="Docs URLs (comma-separated)"
                      value={localLab.docs.join(',')}
                      onChange={(e) =>
                        setLocalLab({ ...localLab, docs: e.target.value.split(',') })
                      }
                      className="w-full p-2 border rounded"
                    />
                  )}
                  {docInputType === 'upload' && (
                    <>
                      <input
                        type="file"
                        multiple
                        onChange={handleDocChange}
                        className="w-full"
                        ref={docUploadRef}
                        style={{ display: 'none' }}
                        accept="application/pdf"
                      />
                      <button
                        type="button"
                        onClick={() => docUploadRef.current?.click()}
                        className="bg-gray-200 text-gray-700 hover:bg-gray-300 px-4 py-2 rounded w-full"
                      >
                        <div className='flex items-center justify-center'>
                          <UploadCloud className="mr-2 h-4 w-4" />
                          <span>Choose Files</span>
                        </div>
                      </button>
                      {localDocs.length > 0 && (
                        <div className="mt-2">
                          <p className="text-sm text-gray-500">Selected Files:</p>
                          <ul className="list-disc list-inside">
                            {localDocs.map((file, index) => (
                              <li key={index} className="text-sm flex items-center justify-between">
                                <span>{file.name}</span>
                                <button
                                  type="button"
                                  onClick={() => removeDoc(index)}
                                  className="text-red-500 hover:text-red-700"
                                >
                                  <XCircle className="h-4 w-4" />
                                </button>
                              </li>
                            ))}
                          </ul>
                        </div>
                      )}
                      {docUrls.length > 0 && (
                        <div className="mt-2">
                          <p className="text-sm text-gray-500">Uploaded Documents:</p>
                          <ul className="list-disc list-inside">
                            {docUrls.map((url, index) => {
                              const filename = url.split('/').pop();
                              return (
                                <li key={index} className="text-sm flex items-center justify-between">
                                  <a href={url} target="_blank" rel="noopener noreferrer" className="text-blue-500 hover:underline">
                                    {filename}
                                  </a>
                                  <button
                                    type="button"
                                    onClick={() => removeDoc(index)}
                                    className="text-red-500 hover:text-red-700"
                                  >
                                    <XCircle className="h-4 w-4" />
                                  </button>
                                </li>
                              );
                            })}
                          </ul>
                        </div>
                      )}
                    </>
                  )}
                </div>
                <div className="flex justify-between mt-4">
                  <button type="submit"
                    className="text-white px-4 py-2 rounded bg-[#75a887] hover:bg-[#5c8a68]">
                    {lab?.id ? 'Save Changes' : 'Add Lab'}
                  </button>
                  <button type="button" onClick={onClose}
                    className="text-white px-4 py-2 rounded bg-[#a87583] hover:bg-[#8a5c66]">
                    Cancel
                  </button>
                </div>
              </form>
            )}
            {activeTab === 'quick' && (
              <form className="space-y-4 text-gray-600" onSubmit={handleSubmit}>
                <input
                  type="number"
                  placeholder="Price"
                  value={localLab.price}
                  onChange={(e) => setLocalLab({ ...localLab, price: e.target.value })}
                  className="w-full p-2 border rounded"
                />
                <input
                  type="text"
                  placeholder="Auth URL"
                  value={localLab.auth}
                  onChange={(e) => setLocalLab({ ...localLab, auth: e.target.value })}
                  className="w-full p-2 border rounded"
                />
                <input
                  type="text"
                  placeholder="Access URI"
                  value={localLab.accessURI || ''}
                  onChange={(e) => setLocalLab({ ...localLab, accessURI: e.target.value })}
                  className="w-full p-2 border rounded"
                />
                <input
                  type="text"
                  placeholder="Access Key"
                  value={localLab.accessKey || ''}
                  onChange={(e) => setLocalLab({ ...localLab, accessKey: e.target.value })}
                  className="w-full p-2 border rounded"
                />
                <input
                  type="text"
                  placeholder="Lab Data URL (JSON)"
                  value={localLab.uri || ''}
                  onChange={(e) => setLocalLab({ ...localLab, uri: e.target.value })}
                  className="w-full p-2 border rounded"
                />
                <div className="flex justify-between mt-4">
                  <button type="submit"
                    className="text-white px-4 py-2 rounded bg-[#75a887] hover:bg-[#5c8a68]">
                    {lab?.id ? 'Save Changes' : 'Add Lab'}
                  </button>
                  <button type="button" onClick={onClose}
                    className="text-white px-4 py-2 rounded bg-[#a87583] hover:bg-[#8a5c66]">
                    Cancel
                  </button>
                </div>
              </form>
            )}
          </div>
        </div>
      </div>
    </div>
  );
}<|MERGE_RESOLUTION|>--- conflicted
+++ resolved
@@ -2,11 +2,7 @@
 import React, { useEffect, useState, useRef, useCallback } from 'react';
 import { UploadCloud, Link, XCircle } from 'lucide-react';
 
-<<<<<<< HEAD
-export default function LabModal({ isOpen, onClose, onSubmit, lab, setLab, maxId }) {
-=======
-export default function LabModal({ isOpen, onClose, onSubmit, lab }) {
->>>>>>> 76c6ea4d
+export default function LabModal({ isOpen, onClose, onSubmit, lab, maxId }) {
   const [activeTab, setActiveTab] = useState('full');
   const [imageInputType, setImageInputType] = useState('link');
   const [docInputType, setDocInputType] = useState('link');
@@ -157,11 +153,7 @@
                 uploadImages();
             }
         }
-<<<<<<< HEAD
-    }, [setLab, lab.id, maxId]);
-=======
-    }, [setLocalLab]);
->>>>>>> 76c6ea4d
+    }, [setLocalLab, lab.id, maxId]);
 
   const handleDocChange = useCallback(async (e) => {
     if (e.target.files) {
@@ -215,11 +207,7 @@
         }
       }
     }
-<<<<<<< HEAD
-  }, [setLab, lab.id, maxId]);
-=======
-  }, [setLocalLab]);
->>>>>>> 76c6ea4d
+  }, [setLocalLab, lab.id, maxId]);
 
   const removeImage = (index) => {
     setLocalImages(prevImages => {
@@ -305,14 +293,9 @@
     });
   };
 
-<<<<<<< HEAD
-  const handleSubmitFull = () => {
-    onSubmit();
-=======
   const handleSubmitFull = (e) => {
     e.preventDefault();
     onSubmit(localLab);
->>>>>>> 76c6ea4d
   }
 
   const handleSubmit = (e) => {
