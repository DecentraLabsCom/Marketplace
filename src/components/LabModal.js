"use client";
import React, { useEffect, useState, useRef, useCallback } from 'react';
import { UploadCloud, Link, XCircle } from 'lucide-react';

export default function LabModal({ isOpen, onClose, onSubmit, lab, setLab }) {
  const [activeTab, setActiveTab] = useState('full');
  const [imageInputType, setImageInputType] = useState('link');
  const [docInputType, setDocInputType] = useState('link');
  const [localImages, setLocalImages] = useState([]);
  const [localDocs, setLocalDocs] = useState([]);
  const [imageUrls, setImageUrls] = useState([]);

  const imageUploadRef = useRef(null);
  const docUploadRef = useRef(null);

  const uploadFile = async (file, destinationFolder) => {
    const formData = new FormData();
    formData.append('file', file);
    formData.append('destinationFolder', destinationFolder);

    try {
      const response = await fetch('/api/provider/uploadFile', { // I have to create the endpoint
        method: 'POST',
        body: formData,
      });

      if (!response.ok) {
        throw new Error(`Error al subir el archivo: ${response.statusText}`);
      }

      const data = await response.json();
      return data.filePath;
    } catch (error) {
      console.error('Error al subir el archivo:', error);
      throw error;
    }
  };

  useEffect(() => {
    if (!isOpen) {
      setLocalImages([]);
      setLocalDocs([]);
      setImageUrls([]);
      return;
    }
    const handleKeyDown = (e) => {
      if (e.key === 'Escape') onClose();
    };
    window.addEventListener('keydown', handleKeyDown);
    return () => window.removeEventListener('keydown', handleKeyDown);
  }, [isOpen, onClose]);

  const handleImageChange = useCallback(async (e) => {
    if (e.target.files) {
      const files = Array.from(e.target.files);
      // Filter out non-image files.
      const imageFiles = files.filter(file => file.type.startsWith('image/'));

      if (imageFiles.length !== files.length) {
        alert('Only valid image files are allowed: (JPEG, PNG, GIF, etc.).');
        // Only use the valid images and discard the rest
        setLocalImages(prevLocalImages => [...prevLocalImages, ...imageFiles]);

        try {
          const newImageUrls = await Promise.all(
            imageFiles.map(async (file) => {
              const filePath = await uploadFile(file, 'images');
              return filePath;
            })
          );
          setImageUrls(prevImageUrls => [...newImageUrls]);

          setLab(prevLab => {
            const currentImages = prevLab.images || [];
            return {
              ...prevLab,
              images: [...currentImages, ...newImageUrls]
            };
          });
        } catch (error) {
          console.error("Error al subir imágenes", error);
        }
      } else {
        setLocalImages(prevLocalImages => [...prevLocalImages, ...files]);

        try {
          const newImageUrls = await Promise.all(
            files.map(async (file) => {
              const filePath = await uploadFileToServer(file, 'images');
              return filePath;
            })
          );
          setImageUrls(prevImageUrls => [...newImageUrls]);

          setLab(prevLab => {
            const currentImages = prevLab.images || [];
            return {
              ...prevLab,
              images: [...currentImages, ...newImageUrls]
            };
          });
        } catch (error) {
          console.error("Error al subir imágenes", error);
        }
      }
    }
  }, [setLab]);

  const handleDocChange = useCallback(async (e) => {
    if (e.target.files) {
      const files = Array.from(e.target.files);
      // Filter out non-PDF files.
      const pdfFiles = files.filter(file => file.type === 'application/pdf');

      if (pdfFiles.length !== files.length) {
        alert('Only PDF files are allowed for documents.');
        // Only use the valid PDFs and discard the rest
        setLocalDocs(prevLocalDocs => [...prevLocalDocs, ...pdfFiles]);

        try {
          const newDocUrls = await Promise.all(
            pdfFiles.map(async (file) => {
              const filePath = await uploadFileToServer(file, 'docs');
              return filePath;
            })
          );

          setLab(prevLab => {
            const currentDocs = prevLab.docs || [];
            return {
              ...prevLab,
              docs: [...currentDocs, ...newDocUrls]
            };
          });
        } catch (error) {
          console.error("Error al subir documentos", error);
        }
      } else { //If all files are PDFs
        setLocalDocs(prevLocalDocs => [...prevLocalDocs, ...files]);

        try {
          const newDocUrls = await Promise.all(
            files.map(async (file) => {
              const filePath = await uploadFileToServer(file, 'docs');
              return filePath;
            })
          );

          setLab(prevLab => {
            const currentDocs = prevLab.docs || [];
            return {
              ...prevLab,
              docs: [...currentDocs, ...newDocUrls]
            };
          });
        } catch (error) {
          console.error("Error al subir documentos", error);
        }
      }
    }
  }, [setLab]);

  const removeImage = (index) => {
    setLocalImages(prevImages => {
      const newImages = prevImages.filter((_, i) => i !== index);
      return newImages;
    });

    setImageUrls(prevUrls => {
      const newUrls = prevUrls.filter((_, i) => i !== index);
      const urlToRemove = prevUrls[index];
      if (urlToRemove) {
        // Here we should delete the created files in public --> add another endpoint
        // Deletion simulation
        URL.revokeObjectURL(urlToRemove);
      }

      setLab(prevLab => {
        const updatedImages = prevLab.images.filter((_, i) => i !== index);
        return { ...prevLab, images: updatedImages };
      });
      return newUrls;
    });
  };

  const removeDoc = (index) => {
    setLocalDocs(prevDocs => {
      const newDocs = prevDocs.filter((_, i) => i !== index);
      return newDocs
    });

    // We need to create endopoint to delete local created files

    setLab(prevLab => {
      const updatedDocs = prevLab.docs.filter((_, i) => i !== index);
      return { ...prevLab, docs: updatedDocs };
    });
  };

  const handleSubmit = () => {
    // Convert localFiles to URLs before submitting
    const finalImages = localImages.map(file => URL.createObjectURL(file));
    const finalDocs = localDocs.map(file => URL.createObjectURL(file));

    // Update lab state
    setLab(prevLab => ({
      ...prevLab,
      images: imageInputType === 'upload' ? [...(prevLab.images || []), ...finalImages] : prevLab.images,
      docs: docInputType === 'upload' ? [...(prevLab.docs || []), ...finalDocs] : prevLab.docs,
    }));
    onSubmit();
  };

  if (!isOpen) return null;

  return (
    <div onClick={onClose} style={{ minHeight: "100vh" }}
      className="fixed inset-0 bg-black/50 flex justify-center items-center z-50 overflow-y-auto">
      <div onClick={e => e.stopPropagation()}
        className="bg-white rounded-lg shadow-lg p-6 w-full max-w-lg mx-4 my-8 max-h-[90vh] overflow-y-auto">
        <h2 className="text-xl font-semibold mb-4 text-black">
          {lab?.id ? 'Edit Lab' : 'Add New Lab'}
        </h2>
        <div className="mb-4">
<<<<<<< HEAD
          <div className="flex">
            <button
              type="button"
              className={`px-4 py-2 rounded mr-2 ${activeTab === 'full'
                ? 'bg-[#7875a8] text-white'
                : 'bg-gray-200 text-gray-700 hover:bg-gray-300'}`}
              onClick={() => setActiveTab('full')}
            >
              Full Data
=======
          <button
            type="button"
            className={`px-4 py-2 rounded mr-2 ${activeTab === 'full'
              ? 'bg-[#7875a8] text-white'
              : 'bg-gray-200 text-gray-700 hover:bg-gray-300'}`}
            onClick={() => setActiveTab('full')}
          >
            Full Data
          </button>
          <button
            type="button"
            className={`px-4 py-2 rounded ${activeTab === 'quick'
              ? 'bg-[#7875a8] text-white'
              : 'bg-gray-200 text-gray-700 hover:bg-gray-300'}`}
            onClick={() => setActiveTab('quick')}
          >
            Quick Setup
          </button>
        </div>
        <form className="space-y-4 text-gray-600" onSubmit={(e) => { e.preventDefault(); onSubmit(); }}>
          {activeTab === 'full' && (
            <>
              <input
                type="text"
                placeholder="Lab Name"
                value={lab.name}
                onChange={(e) => setLab({ ...lab, name: e.target.value })}
                className="w-full p-2 border rounded"
              />
              <input
                type="text"
                placeholder="Category"
                value={lab.category}
                onChange={(e) => setLab({ ...lab, category: e.target.value })}
                className="w-full p-2 border rounded"
              />
              <input
                type="text"
                placeholder="Keywords (comma-separated)"
                value={lab.keywords.join(',')}
                onChange={(e) =>
                  setLab({ ...lab, keywords: e.target.value.split(',') })
                }
                className="w-full p-2 border rounded"
              />
              <textarea
                placeholder="Description"
                value={lab.description}
                onChange={(e) => setLab({ ...lab, description: e.target.value })}
                className="w-full p-2 border rounded"
              />
              <input
                type="text"
                placeholder="Opens (e.g. 09:00)"
                value={lab.opens || ''}
                onChange={(e) => setLab({ ...lab, opens: e.target.value })}
                className="w-full p-2 border rounded"
              />
              <input
                type="text"
                placeholder="Closes (e.g. 18:00)"
                value={lab.closes || ''}
                onChange={(e) => setLab({ ...lab, closes: e.target.value })}
                className="w-full p-2 border rounded"
              />
              <input
                type="text"
                placeholder="Image URLs (comma-separated)"
                value={lab.images.join(',')}
                onChange={(e) =>
                  setLab({ ...lab, images: e.target.value.split(',') })
                }
                className="w-full p-2 border rounded"
              />
              <input
                type="text"
                placeholder="Docs URLs (comma-separated)"
                value={lab.docs.join(',')}
                onChange={(e) =>
                  setLab({ ...lab, docs: e.target.value.split(',') })
                }
                className="w-full p-2 border rounded"
              />
              <input
                type="text"
                placeholder="Time Slots (comma-separated)"
                value={Array.isArray(lab.timeSlots) ? lab.timeSlots.join(',') : ''}
                onChange={(e) =>
                  setLab({ ...lab, timeSlots: e.target.value.split(',') })
                }
                className="w-full p-2 border rounded"
              />
            </>
          )}
          {activeTab === 'quick' && (
            <>
              <input
                type="number"
                placeholder="Price"
                value={lab.price}
                onChange={(e) => setLab({ ...lab, price: e.target.value })}
                className="w-full p-2 border rounded"
              />
              <input
                type="text"
                placeholder="Auth URL"
                value={lab.auth}
                onChange={(e) => setLab({ ...lab, auth: e.target.value })}
                className="w-full p-2 border rounded"
              />
              <input
                type="text"
                placeholder="Access URI"
                value={lab.accessURI || ''}
                onChange={(e) => setLab({ ...lab, accessURI: e.target.value })}
                className="w-full p-2 border rounded"
              />
              <input
                type="text"
                placeholder="Access Key"
                value={lab.accessKey || ''}
                onChange={(e) => setLab({ ...lab, accessKey: e.target.value })}
                className="w-full p-2 border rounded"
              />
              <input
                type="text"
                placeholder="Lab Data URL (JSON)"
                value={lab.uri || ''}
                onChange={(e) => setLab({ ...lab, uri: e.target.value })}
                className="w-full p-2 border rounded"
              />
            </>
          )}
          <div className="flex justify-between">
            <button type="submit"
              className="text-white px-4 py-2 rounded bg-[#75a887] hover:bg-[#5c8a68]">
              {lab?.id ? 'Save Changes' : 'Add Lab'}
>>>>>>> 4954aa2b
            </button>
            <button
              type="button"
              className={`px-4 py-2 rounded ${activeTab === 'quick'
                ? 'bg-[#7875a8] text-white'
                : 'bg-gray-200 text-gray-700 hover:bg-gray-300'}`}
              onClick={() => setActiveTab('quick')}
            >
              Quick Setup
            </button>
          </div>
          <div className="mt-4">
            {activeTab === 'full' && (
              <form className="space-y-4 text-gray-600" onSubmit={(e) => { e.preventDefault(); handleSubmit(); }}>
                <input
                  type="text"
                  placeholder="Lab Name"
                  value={lab.name}
                  onChange={(e) => setLab({ ...lab, name: e.target.value })}
                  className="w-full p-2 border rounded"
                />
                <input
                  type="text"
                  placeholder="Category"
                  value={lab.category}
                  onChange={(e) => setLab({ ...lab, category: e.target.value })}
                  className="w-full p-2 border rounded"
                />
                <input
                  type="text"
                  placeholder="Keywords (comma-separated)"
                  value={lab.keywords.join(',')}
                  onChange={(e) =>
                    setLab({ ...lab, keywords: e.target.value.split(',') })
                  }
                  className="w-full p-2 border rounded"
                />
                <textarea
                  placeholder="Description"
                  value={lab.description}
                  onChange={(e) => setLab({ ...lab, description: e.target.value })}
                  className="w-full p-2 border rounded"
                />
                <input
                  type="number"
                  placeholder="Price"
                  value={lab.price}
                  onChange={(e) => setLab({ ...lab, price: e.target.value })}
                  className="w-full p-2 border rounded"
                />
                <input
                  type="text"
                  placeholder="Auth URL"
                  value={lab.auth}
                  onChange={(e) => setLab({ ...lab, auth: e.target.value })}
                  className="w-full p-2 border rounded"
                />
                <input
                  type="text"
                  placeholder="Access URI"
                  value={lab.accessURI || ''}
                  onChange={(e) => setLab({ ...lab, accessURI: e.target.value })}
                  className="w-full p-2 border rounded"
                />
                <input
                  type="text"
                  placeholder="Access Key"
                  value={lab.accessKey || ''}
                  onChange={(e) => setLab({ ...lab, accessKey: e.target.value })}
                  className="w-full p-2 border rounded"
                />
                <input
                  type="text"
                  placeholder="Time Slots (comma-separated)"
                  value={Array.isArray(lab.timeSlots) ? lab.timeSlots.join(',') : ''}
                  onChange={(e) =>
                    setLab({ ...lab, timeSlots: e.target.value.split(',') })
                  }
                  className="w-full p-2 border rounded"
                />
                <input
                  type="text"
                  placeholder="Opens (e.g. 09:00)"
                  value={lab.opens || ''}
                  onChange={(e) => setLab({ ...lab, opens: e.target.value })}
                  className="w-full p-2 border rounded"
                />
                <input
                  type="text"
                  placeholder="Closes (e.g. 18:00)"
                  value={lab.closes || ''}
                  onChange={(e) => setLab({ ...lab, closes: e.target.value })}
                  className="w-full p-2 border rounded"
                />

                {/* Image Input */}
                <div className="space-y-2">
                  <h4 className="font-semibold">Images</h4>
                  <div className="flex">
                    <button
                      type="button"
                      className={`px-4 py-2 rounded mr-2 ${imageInputType === 'link'
                        ? 'bg-[#7875a8] text-white'
                        : 'bg-gray-200 text-gray-700 hover:bg-gray-300'}`}
                      onClick={() => setImageInputType('link')}
                    >
                      <div className='flex items-center justify-center'>
                        <Link className="mr-2 ml-[-2px] w-4" />
                        <span>Link</span>
                      </div>
                    </button>
                    <button
                      type="button"
                      className={`px-4 py-2 rounded ${imageInputType === 'upload'
                        ? 'bg-[#7875a8] text-white'
                        : 'bg-gray-200 text-gray-700 hover:bg-gray-300'}`}
                      onClick={() => setImageInputType('upload')}
                    >
                      <div className='flex items-center justify-center'>
                        <UploadCloud className="mr-2 ml-[-2px] w-4" />
                        <span>Upload</span>
                      </div>
                    </button>
                  </div>
                  {imageInputType === 'link' && (
                    <input
                      type="text"
                      placeholder="Image URLs (comma-separated)"
                      value={lab.images.join(',')}
                      onChange={(e) =>
                        setLab({ ...lab, images: e.target.value.split(',') })
                      }
                      className="w-full p-2 border rounded"
                    />
                  )}
                  {imageInputType === 'upload' && (
                    <>
                      <input
                        type="file"
                        multiple
                        onChange={handleImageChange}
                        className="w-full"
                        ref={imageUploadRef}
                        style={{ display: 'none' }}
                        accept="image/*"
                      />
                      <button
                        type="button"
                        onClick={() => imageUploadRef.current?.click()}
                        className="bg-gray-200 text-gray-700 hover:bg-gray-300 px-4 py-2 rounded w-full"
                      >
                        <div className='flex items-center justify-center'>
                          <UploadCloud className="mr-2 h-4 w-4" />
                          <span>Choose Files</span>
                        </div>
                      </button>
                      {localImages.length > 0 && (
                        <div className="mt-2">
                          <p className="text-sm text-gray-500">Selected Files:</p>
                          <ul className="list-disc list-inside">
                            {localImages.map((file, index) => (
                              <li key={index} className="text-sm flex items-center justify-between">
                                <span>{file.name}</span>
                                <button
                                  type="button"
                                  onClick={() => removeImage(index)}
                                  className="text-red-500 hover:text-red-700"
                                >
                                  <XCircle className="h-4 w-4" />
                                </button>
                              </li>
                            ))}
                          </ul>
                        </div>
                      )}
                      {imageUrls.length > 0 && (
                        <div className="mt-2 grid grid-cols-3 gap-2">
                          {imageUrls.map((url, index) => (
                            <div key={index} className="relative group">
                              <img src={url} alt={`Preview ${index}`} className="h-16 w-full object-cover rounded" />
                              <button
                                type="button"
                                onClick={() => removeImage(index)}
                                className="absolute top-0 right-0 bg-red-500 text-white rounded-full opacity-0 group-hover:opacity-100 transition-opacity"
                              >
                                <XCircle className="h-4 w-4" />
                              </button>
                            </div>
                          ))}
                        </div>
                      )}
                    </>
                  )}
                </div>

                {/* Docs Input */}
                <div className="space-y-2">
                  <h4 className="font-semibold">Documents</h4>
                  <div className="flex">
                    <button
                      type="button"
                      className={`px-4 py-2 rounded mr-2 ${docInputType === 'link'
                        ? 'bg-[#7875a8] text-white'
                        : 'bg-gray-200 text-gray-700 hover:bg-gray-300'}`}
                      onClick={() => setDocInputType('link')}
                    >
                      <div className='flex items-center justify-center'>
                        <Link className="mr-2 ml-[-2px] w-4" />
                        <span>Link</span>
                      </div>
                    </button>
                    <button
                      type="button"
                      className={`px-4 py-2 rounded ${docInputType === 'upload'
                        ? 'bg-[#7875a8] text-white'
                        : 'bg-gray-200 text-gray-700 hover:bg-gray-300'}`}
                      onClick={() => setDocInputType('upload')}
                    >
                      <div className='flex items-center justify-center'>
                        <UploadCloud className="mr-2 ml-[-2px] w-4" />
                        <span>Upload</span>
                      </div>
                    </button>
                  </div>
                  {docInputType === 'link' && (
                    <input
                      type="text"
                      placeholder="Docs URLs (comma-separated)"
                      value={lab.docs.join(',')}
                      onChange={(e) =>
                        setLab({ ...lab, docs: e.target.value.split(',') })
                      }
                      className="w-full p-2 border rounded"
                    />
                  )}
                  {docInputType === 'upload' && (
                    <>
                      <input
                        type="file"
                        multiple
                        onChange={handleDocChange}
                        className="w-full"
                        ref={docUploadRef}
                        style={{ display: 'none' }}
                        accept="application/pdf"
                      />
                      <button
                        type="button"
                        onClick={() => docUploadRef.current?.click()}
                        className="bg-gray-200 text-gray-700 hover:bg-gray-300 px-4 py-2 rounded w-full"
                      >
                        <div className='flex items-center justify-center'>
                          <UploadCloud className="mr-2 h-4 w-4" />
                          <span>Choose Files</span>
                        </div>
                      </button>
                      {localDocs.length > 0 && (
                        <div className="mt-2">
                          <p className="text-sm text-gray-500">Selected Files:</p>
                          <ul className="list-disc list-inside">
                            {localDocs.map((file, index) => (
                              <li key={index} className="text-sm flex items-center justify-between">
                                <span>{file.name}</span>
                                <button
                                  type="button"
                                  onClick={() => removeDoc(index)}
                                  className="text-red-500 hover:text-red-700"
                                >
                                  <XCircle className="h-4 w-4" />
                                </button>
                              </li>
                            ))}
                          </ul>
                        </div>
                      )}
                    </>
                  )}
                </div>
                <div className="flex justify-between mt-4">
                  <button type="submit"
                    className="text-white px-4 py-2 rounded bg-[#75a887] hover:bg-[#5c8a68]">
                    {lab?.id ? 'Save Changes' : 'Add Lab'}
                  </button>
                  <button type="button" onClick={onClose}
                    className="text-white px-4 py-2 rounded bg-[#a87583] hover:bg-[#8a5c66]">
                    Cancel
                  </button>
                </div>
              </form>
            )}
            {activeTab === 'quick' && (
              <form className="space-y-4 text-gray-600" onSubmit={(e) => { e.preventDefault(); handleSubmit(); }}>
                <input
                  type="number"
                  placeholder="Price"
                  value={lab.price}
                  onChange={(e) => setLab({ ...lab, price: e.target.value })}
                  className="w-full p-2 border rounded"
                />
                <input
                  type="text"
                  placeholder="Auth URL"
                  value={lab.auth}
                  onChange={(e) => setLab({ ...lab, auth: e.target.value })}
                  className="w-full p-2 border rounded"
                />
                <input
                  type="text"
                  placeholder="Access URI"
                  value={lab.accessURI || ''}
                  onChange={(e) => setLab({ ...lab, accessURI: e.target.value })}
                  className="w-full p-2 border rounded"
                />
                <input
                  type="text"
                  placeholder="Access Key"
                  value={lab.accessKey || ''}
                  onChange={(e) => setLab({ ...lab, accessKey: e.target.value })}
                  className="w-full p-2 border rounded"
                />
                <input
                  type="text"
                  placeholder="External Lab Data URL (JSON)"
                  value={lab.externalURI || ''}
                  onChange={(e) => setLab({ ...lab, externalURI: e.target.value })}
                  className="w-full p-2 border rounded"
                />
                <div className="flex justify-between mt-4">
                  <button type="submit"
                    className="text-white px-4 py-2 rounded bg-[#75a887] hover:bg-[#5c8a68]">
                    {lab?.id ? 'Save Changes' : 'Add Lab'}
                  </button>
                  <button type="button" onClick={onClose}
                    className="text-white px-4 py-2 rounded bg-[#a87583] hover:bg-[#8a5c66]">
                    Cancel
                  </button>
                </div>
              </form>
            )}
          </div>
        </div>
      </div>
    </div>
  );
}
<|MERGE_RESOLUTION|>--- conflicted
+++ resolved
@@ -222,7 +222,6 @@
           {lab?.id ? 'Edit Lab' : 'Add New Lab'}
         </h2>
         <div className="mb-4">
-<<<<<<< HEAD
           <div className="flex">
             <button
               type="button"
@@ -232,145 +231,6 @@
               onClick={() => setActiveTab('full')}
             >
               Full Data
-=======
-          <button
-            type="button"
-            className={`px-4 py-2 rounded mr-2 ${activeTab === 'full'
-              ? 'bg-[#7875a8] text-white'
-              : 'bg-gray-200 text-gray-700 hover:bg-gray-300'}`}
-            onClick={() => setActiveTab('full')}
-          >
-            Full Data
-          </button>
-          <button
-            type="button"
-            className={`px-4 py-2 rounded ${activeTab === 'quick'
-              ? 'bg-[#7875a8] text-white'
-              : 'bg-gray-200 text-gray-700 hover:bg-gray-300'}`}
-            onClick={() => setActiveTab('quick')}
-          >
-            Quick Setup
-          </button>
-        </div>
-        <form className="space-y-4 text-gray-600" onSubmit={(e) => { e.preventDefault(); onSubmit(); }}>
-          {activeTab === 'full' && (
-            <>
-              <input
-                type="text"
-                placeholder="Lab Name"
-                value={lab.name}
-                onChange={(e) => setLab({ ...lab, name: e.target.value })}
-                className="w-full p-2 border rounded"
-              />
-              <input
-                type="text"
-                placeholder="Category"
-                value={lab.category}
-                onChange={(e) => setLab({ ...lab, category: e.target.value })}
-                className="w-full p-2 border rounded"
-              />
-              <input
-                type="text"
-                placeholder="Keywords (comma-separated)"
-                value={lab.keywords.join(',')}
-                onChange={(e) =>
-                  setLab({ ...lab, keywords: e.target.value.split(',') })
-                }
-                className="w-full p-2 border rounded"
-              />
-              <textarea
-                placeholder="Description"
-                value={lab.description}
-                onChange={(e) => setLab({ ...lab, description: e.target.value })}
-                className="w-full p-2 border rounded"
-              />
-              <input
-                type="text"
-                placeholder="Opens (e.g. 09:00)"
-                value={lab.opens || ''}
-                onChange={(e) => setLab({ ...lab, opens: e.target.value })}
-                className="w-full p-2 border rounded"
-              />
-              <input
-                type="text"
-                placeholder="Closes (e.g. 18:00)"
-                value={lab.closes || ''}
-                onChange={(e) => setLab({ ...lab, closes: e.target.value })}
-                className="w-full p-2 border rounded"
-              />
-              <input
-                type="text"
-                placeholder="Image URLs (comma-separated)"
-                value={lab.images.join(',')}
-                onChange={(e) =>
-                  setLab({ ...lab, images: e.target.value.split(',') })
-                }
-                className="w-full p-2 border rounded"
-              />
-              <input
-                type="text"
-                placeholder="Docs URLs (comma-separated)"
-                value={lab.docs.join(',')}
-                onChange={(e) =>
-                  setLab({ ...lab, docs: e.target.value.split(',') })
-                }
-                className="w-full p-2 border rounded"
-              />
-              <input
-                type="text"
-                placeholder="Time Slots (comma-separated)"
-                value={Array.isArray(lab.timeSlots) ? lab.timeSlots.join(',') : ''}
-                onChange={(e) =>
-                  setLab({ ...lab, timeSlots: e.target.value.split(',') })
-                }
-                className="w-full p-2 border rounded"
-              />
-            </>
-          )}
-          {activeTab === 'quick' && (
-            <>
-              <input
-                type="number"
-                placeholder="Price"
-                value={lab.price}
-                onChange={(e) => setLab({ ...lab, price: e.target.value })}
-                className="w-full p-2 border rounded"
-              />
-              <input
-                type="text"
-                placeholder="Auth URL"
-                value={lab.auth}
-                onChange={(e) => setLab({ ...lab, auth: e.target.value })}
-                className="w-full p-2 border rounded"
-              />
-              <input
-                type="text"
-                placeholder="Access URI"
-                value={lab.accessURI || ''}
-                onChange={(e) => setLab({ ...lab, accessURI: e.target.value })}
-                className="w-full p-2 border rounded"
-              />
-              <input
-                type="text"
-                placeholder="Access Key"
-                value={lab.accessKey || ''}
-                onChange={(e) => setLab({ ...lab, accessKey: e.target.value })}
-                className="w-full p-2 border rounded"
-              />
-              <input
-                type="text"
-                placeholder="Lab Data URL (JSON)"
-                value={lab.uri || ''}
-                onChange={(e) => setLab({ ...lab, uri: e.target.value })}
-                className="w-full p-2 border rounded"
-              />
-            </>
-          )}
-          <div className="flex justify-between">
-            <button type="submit"
-              className="text-white px-4 py-2 rounded bg-[#75a887] hover:bg-[#5c8a68]">
-              {lab?.id ? 'Save Changes' : 'Add Lab'}
->>>>>>> 4954aa2b
             </button>
             <button
               type="button"
@@ -693,9 +553,9 @@
                 />
                 <input
                   type="text"
-                  placeholder="External Lab Data URL (JSON)"
-                  value={lab.externalURI || ''}
-                  onChange={(e) => setLab({ ...lab, externalURI: e.target.value })}
+                  placeholder="Lab Data URL (JSON)"
+                  value={lab.uri || ''}
+                  onChange={(e) => setLab({ ...lab, uri: e.target.value })}
                   className="w-full p-2 border rounded"
                 />
                 <div className="flex justify-between mt-4">
